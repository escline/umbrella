{
  "files": [
    "README.md"
  ],
  "imageSize": 100,
  "commit": false,
  "contributors": [
    {
      "login": "postspectacular",
      "name": "Karsten Schmidt",
      "avatar_url": "https://avatars1.githubusercontent.com/u/52302?v=4",
      "profile": "http://thi.ng",
      "contributions": [
        "code",
        "doc",
        "maintenance"
      ]
    },
    {
<<<<<<< HEAD
      "login": "andrew8er",
      "name": "André Wachter",
      "avatar_url": "https://avatars1.githubusercontent.com/u/179225?v=4",
      "profile": "http://andrewachter.de",
      "contributions": [
        "code",
        "ideas",
        "bug"
=======
      "login": "nkint",
      "name": "Alberto",
      "avatar_url": "https://avatars3.githubusercontent.com/u/609314?v=4",
      "profile": "https://github.com/nkint",
      "contributions": [
        "code",
        "example",
        "bug"
      ],
    },
    {
      "login": "acarabott",
      "name": "Arthur Carabott",
      "avatar_url": "https://avatars1.githubusercontent.com/u/66132?v=4",
      "profile": "http://www.arthurcarabott.com/",
      "contributions": [
        "code",
        "ideas",
        "example",
        "blog"
>>>>>>> a5ab8e5d
      ]
    }
  ],
  "contributorsPerLine": 7,
  "projectName": "umbrella",
  "projectOwner": "thi-ng",
  "repoType": "github",
  "repoHost": "https://github.com"
}<|MERGE_RESOLUTION|>--- conflicted
+++ resolved
@@ -17,16 +17,6 @@
       ]
     },
     {
-<<<<<<< HEAD
-      "login": "andrew8er",
-      "name": "André Wachter",
-      "avatar_url": "https://avatars1.githubusercontent.com/u/179225?v=4",
-      "profile": "http://andrewachter.de",
-      "contributions": [
-        "code",
-        "ideas",
-        "bug"
-=======
       "login": "nkint",
       "name": "Alberto",
       "avatar_url": "https://avatars3.githubusercontent.com/u/609314?v=4",
@@ -47,9 +37,19 @@
         "ideas",
         "example",
         "blog"
->>>>>>> a5ab8e5d
       ]
-    }
+    },
+    {
+      "login": "andrew8er",
+      "name": "André Wachter",
+      "avatar_url": "https://avatars1.githubusercontent.com/u/179225?v=4",
+      "profile": "http://andrewachter.de",
+      "contributions": [
+        "code",
+        "ideas",
+        "bug"
+      ],
+    },
   ],
   "contributorsPerLine": 7,
   "projectName": "umbrella",
