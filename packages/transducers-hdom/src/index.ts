--- conflicted
+++ resolved
@@ -1,9 +1,5 @@
 import { isString } from "@thi.ng/checks/is-string";
-<<<<<<< HEAD
-import { HDOMOpts } from "@thi.ng/hdom/api";
-=======
 import { HDOMOpts, HDOMImplementation } from "@thi.ng/hdom/api";
->>>>>>> 4f15ea80
 import { DEFAULT_IMPL } from "@thi.ng/hdom/default";
 import { Transducer } from "@thi.ng/transducers/api";
 import { reducer } from "@thi.ng/transducers/reduce";
@@ -36,11 +32,7 @@
  *
  * @param opts hdom options
  */
-<<<<<<< HEAD
-export const updateDOM = (opts?: Partial<HDOMOpts>, impl = DEFAULT_IMPL): Transducer<any, any[]> => {
-=======
 export const updateDOM = (opts?: Partial<HDOMOpts>, impl: HDOMImplementation<any> = DEFAULT_IMPL): Transducer<any, any[]> => {
->>>>>>> 4f15ea80
     opts = { root: "app", ...opts };
     const root = isString(opts.root) ?
         document.getElementById(opts.root) :
