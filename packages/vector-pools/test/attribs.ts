<<<<<<< HEAD
import { Type } from "@thi.ng/malloc";
import * as assert from "assert";
import { AttribPool } from "../src/attrib-pool";
=======
import { Type } from "@thi.ng/api";
import { AttribPool } from "../src/attrib-pool";
// import * as assert from "assert";
>>>>>>> 870b2bdb

describe("vector-pools", () => {
    it("attribs", () => {
        const pool = new AttribPool({
            mem: { size: 0x100 },
            num: 8,
            attribs: {
                pos: {
                    type: Type.F32,
<<<<<<< HEAD
                    size: 2, // 8 bytes
                    byteOffset: 0,
                    data: [[1, 2], [3, 4]]
                },
                id: {
                    type: Type.U32,
                    size: 1, // 4 bytes
                    byteOffset: 8,
                    data: [1, 2],
                    index: 4
                },
                index: {
                    type: Type.U16,
                    size: 1, // 2 bytes
                    byteOffset: 12,
                    data: [10, 20]
                },
                col: {
                    type: Type.U8,
                    size: 4, // 4 bytes
                    byteOffset: 14,
                    data: [[128, 129, 130, 131], [255, 254, 253, 252]],
                    index: 6
=======
                    default: [0, 0],
                    size: 2,
                    byteOffset: 0
                },
                id: { type: Type.U32, default: 0, size: 1, byteOffset: 8 },
                index: { type: Type.U16, default: 0, size: 1, byteOffset: 12 },
                col: {
                    type: Type.I8,
                    default: [0, 0, 0, 0],
                    size: 4,
                    byteOffset: 14
>>>>>>> 870b2bdb
                }
            }
        });
        assert.deepEqual(
            [...pool.attribValues("pos")],
            [[1, 2], [3, 4], [0, 0], [0, 0], [0, 0], [0, 0], [0, 0], [0, 0]]
        );
        assert.deepEqual(
            [...pool.attribValues("id")],
            [0, 0, 0, 0, 1, 2, 0, 0]
        );
        assert.deepEqual(
            [...pool.attribValues("index")],
            [10, 20, 0, 0, 0, 0, 0, 0]
        );
        assert.deepEqual(
            [...pool.attribValues("col")],
            [
                [0, 0, 0, 0],
                [0, 0, 0, 0],
                [0, 0, 0, 0],
                [0, 0, 0, 0],
                [0, 0, 0, 0],
                [0, 0, 0, 0],
                [128, 129, 130, 131],
                [255, 254, 253, 252]
            ]
        );
    });
});<|MERGE_RESOLUTION|>--- conflicted
+++ resolved
@@ -1,12 +1,6 @@
-<<<<<<< HEAD
-import { Type } from "@thi.ng/malloc";
+import { Type } from "@thi.ng/api";
 import * as assert from "assert";
 import { AttribPool } from "../src/attrib-pool";
-=======
-import { Type } from "@thi.ng/api";
-import { AttribPool } from "../src/attrib-pool";
-// import * as assert from "assert";
->>>>>>> 870b2bdb
 
 describe("vector-pools", () => {
     it("attribs", () => {
@@ -16,7 +10,6 @@
             attribs: {
                 pos: {
                     type: Type.F32,
-<<<<<<< HEAD
                     size: 2, // 8 bytes
                     byteOffset: 0,
                     data: [[1, 2], [3, 4]]
@@ -40,19 +33,6 @@
                     byteOffset: 14,
                     data: [[128, 129, 130, 131], [255, 254, 253, 252]],
                     index: 6
-=======
-                    default: [0, 0],
-                    size: 2,
-                    byteOffset: 0
-                },
-                id: { type: Type.U32, default: 0, size: 1, byteOffset: 8 },
-                index: { type: Type.U16, default: 0, size: 1, byteOffset: 12 },
-                col: {
-                    type: Type.I8,
-                    default: [0, 0, 0, 0],
-                    size: 4,
-                    byteOffset: 14
->>>>>>> 870b2bdb
                 }
             }
         });
