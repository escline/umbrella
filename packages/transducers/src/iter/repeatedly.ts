import { Fn0 } from "@thi.ng/api";

<<<<<<< HEAD
export function* repeatedly<T>(fn: Fn0<T>, n = Infinity): IterableIterator<T> {
=======
/**
 * Iterator yielding return values of given no-arg function `fn`. If `n`
 * is given, only that many values will be produced, else the iterator
 * is infinite.
 *
 * @example
 * ```ts
 * [...repeatedly(() => Math.floor(Math.random() * 10), 5)]
 * // [7, 0, 9, 3, 1]
 * ```
 *
 * @param fn - value producer
 * @param n - num values (default: ∞)
 */
export function* repeatedly<T>(fn: Fn0<T>, n = Infinity) {
>>>>>>> 2f1b4cb9
    while (n-- > 0) {
        yield fn();
    }
}<|MERGE_RESOLUTION|>--- conflicted
+++ resolved
@@ -1,8 +1,5 @@
 import { Fn0 } from "@thi.ng/api";
 
-<<<<<<< HEAD
-export function* repeatedly<T>(fn: Fn0<T>, n = Infinity): IterableIterator<T> {
-=======
 /**
  * Iterator yielding return values of given no-arg function `fn`. If `n`
  * is given, only that many values will be produced, else the iterator
@@ -18,7 +15,6 @@
  * @param n - num values (default: ∞)
  */
 export function* repeatedly<T>(fn: Fn0<T>, n = Infinity) {
->>>>>>> 2f1b4cb9
     while (n-- > 0) {
         yield fn();
     }
