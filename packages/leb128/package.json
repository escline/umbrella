{
    "name": "@thi.ng/leb128",
    "version": "1.0.1",
    "description": "WASM based LEB128 encoder / decoder (signed & unsigned)",
    "module": "./index.js",
    "main": "./lib/index.js",
    "umd:main": "./lib/index.umd.js",
    "typings": "./index.d.ts",
    "repository": {
        "type": "git",
        "url": "https://github.com/thi-ng/umbrella.git"
    },
    "homepage": "https://github.com/thi-ng/umbrella/tree/master/packages/binary",
    "author": "Karsten Schmidt <k+npm@thi.ng>",
    "license": "Apache-2.0",
    "scripts": {
        "build": "yarn clean && yarn build:es6 && node ../../scripts/bundle-module",
        "build:release": "yarn clean && yarn build:es6 && node ../../scripts/bundle-module all",
        "build:es6": "tsc --declaration",
        "build:test": "rimraf build && tsc -p test/tsconfig.json",
<<<<<<< HEAD
        "build:binary": "echo \"export const BINARY = \\\"$(../../scripts/base64 opt.wasm)\\\";\" > src/binary.ts",
        "test": "mocha test",
        "cover": "nyc mocha test && nyc report --reporter=lcov",
=======
        "build:binary": "echo \"/** @internal */\nexport const BINARY = \\\"$(../../scripts/base64 opt.wasm)\\\";\" > src/binary.ts",
        "test": "yarn build:test && mocha build/test/*.js",
        "cover": "yarn build:test && nyc mocha build/test/*.js && nyc report --reporter=lcov",
>>>>>>> 2f1b4cb9
        "clean": "rimraf *.js *.d.ts .nyc_output build coverage doc lib",
        "doc:readme": "../../scripts/generate-readme",
        "doc": "node_modules/.bin/typedoc --mode modules --out doc src",
        "doc:ae": "mkdir -p .ae/doc .ae/temp && node_modules/.bin/api-extractor run --local --verbose",
        "pub": "yarn build:release && yarn publish --access public"
    },
    "devDependencies": {
<<<<<<< HEAD
        "@istanbuljs/nyc-config-typescript": "^0.1.3",
=======
        "@microsoft/api-extractor": "^7.7.0",
>>>>>>> 2f1b4cb9
        "@types/mocha": "^5.2.6",
        "@types/node": "^12.12.11",
        "mocha": "^6.2.2",
        "nyc": "^14.0.0",
        "ts-node": "^8.5.2",
        "typedoc": "^0.15.2",
        "typescript": "^3.7.2"
    },
    "dependencies": {
        "@thi.ng/checks": "^2.4.2",
        "@thi.ng/errors": "^1.2.2",
        "@thi.ng/transducers-binary": "^0.4.7"
    },
    "keywords": [
        "LEB128",
        "binary",
        "conversion",
        "ES6",
        "typescript",
        "WASM"
    ],
    "publishConfig": {
        "access": "public"
    },
    "sideEffects": false,
    "thi.ng": {
        "year": 2019
    }
}<|MERGE_RESOLUTION|>--- conflicted
+++ resolved
@@ -18,15 +18,9 @@
         "build:release": "yarn clean && yarn build:es6 && node ../../scripts/bundle-module all",
         "build:es6": "tsc --declaration",
         "build:test": "rimraf build && tsc -p test/tsconfig.json",
-<<<<<<< HEAD
-        "build:binary": "echo \"export const BINARY = \\\"$(../../scripts/base64 opt.wasm)\\\";\" > src/binary.ts",
+        "build:binary": "echo \"/** @internal */\nexport const BINARY = \\\"$(../../scripts/base64 opt.wasm)\\\";\" > src/binary.ts",
         "test": "mocha test",
         "cover": "nyc mocha test && nyc report --reporter=lcov",
-=======
-        "build:binary": "echo \"/** @internal */\nexport const BINARY = \\\"$(../../scripts/base64 opt.wasm)\\\";\" > src/binary.ts",
-        "test": "yarn build:test && mocha build/test/*.js",
-        "cover": "yarn build:test && nyc mocha build/test/*.js && nyc report --reporter=lcov",
->>>>>>> 2f1b4cb9
         "clean": "rimraf *.js *.d.ts .nyc_output build coverage doc lib",
         "doc:readme": "../../scripts/generate-readme",
         "doc": "node_modules/.bin/typedoc --mode modules --out doc src",
@@ -34,11 +28,8 @@
         "pub": "yarn build:release && yarn publish --access public"
     },
     "devDependencies": {
-<<<<<<< HEAD
         "@istanbuljs/nyc-config-typescript": "^0.1.3",
-=======
         "@microsoft/api-extractor": "^7.7.0",
->>>>>>> 2f1b4cb9
         "@types/mocha": "^5.2.6",
         "@types/node": "^12.12.11",
         "mocha": "^6.2.2",
