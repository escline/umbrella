{
    "name": "@thi.ng/matrices",
    "version": "0.5.10",
    "description": "Matrix & quaternion operations for 2D/3D geometry processing",
    "module": "./index.js",
    "main": "./lib/index.js",
    "umd:main": "./lib/index.umd.js",
    "typings": "./index.d.ts",
    "repository": {
        "type": "git",
        "url": "https://github.com/thi-ng/umbrella.git"
    },
    "homepage": "https://github.com/thi-ng/umbrella/tree/master/packages/matrices",
    "author": "Karsten Schmidt <k+npm@thi.ng>",
    "license": "Apache-2.0",
    "scripts": {
        "build": "yarn clean && yarn build:es6 && node ../../scripts/bundle-module",
        "build:release": "yarn clean && yarn build:es6 && node ../../scripts/bundle-module all",
        "build:es6": "tsc --declaration",
        "build:test": "rimraf build && tsc -p test/tsconfig.json",
        "test": "mocha test",
        "cover": "nyc mocha test && nyc report --reporter=lcov",
        "clean": "rimraf *.js *.d.ts .nyc_output build coverage doc lib",
<<<<<<< HEAD
        "doc:readme": "../../scripts/generate-readme",
        "doc": "node_modules/.bin/typedoc --mode modules --out doc src",
        "pub": "yarn build:release && yarn publish --access public"
    },
    "devDependencies": {
        "@istanbuljs/nyc-config-typescript": "^0.1.3",
=======
        "doc": "node_modules/.bin/typedoc --mode modules --out doc src",
        "doc:ae": "mkdir -p .ae/doc .ae/temp && node_modules/.bin/api-extractor run --local --verbose",
        "pub": "yarn build:release && yarn publish --access public"
    },
    "devDependencies": {
        "@microsoft/api-extractor": "^7.7.0",
>>>>>>> 2f1b4cb9
        "@types/mocha": "^5.2.6",
        "@types/node": "^12.12.11",
        "mocha": "^6.2.2",
        "nyc": "^14.0.0",
        "ts-node": "^8.5.2",
        "typedoc": "^0.15.2",
        "typescript": "^3.7.2"
    },
    "dependencies": {
        "@thi.ng/api": "^6.6.0",
        "@thi.ng/checks": "^2.4.2",
        "@thi.ng/math": "^1.5.1",
        "@thi.ng/vectors": "^4.0.1"
    },
    "keywords": [
        "2D",
        "3D",
        "ES6",
        "code generator",
        "conversion",
        "column",
        "euler angles",
        "frustum",
        "geometry",
        "invert",
        "linear algebra",
        "lookat",
        "math",
        "matrix",
        "ortho",
        "perspective",
        "projection",
        "quaternion",
        "rotation",
        "row",
        "scale",
        "shear",
        "skew",
        "translation",
        "transformation",
        "typescript",
        "vector",
        "webgl"
    ],
    "publishConfig": {
        "access": "public"
    },
    "browser": {
        "process": false,
        "setTimeout": false
    },
    "sideEffects": false,
    "thi.ng": {
        "related": [
            "color",
            "geom",
            "vector-pools",
            "vectors"
        ],
        "year": 2018
    }
}<|MERGE_RESOLUTION|>--- conflicted
+++ resolved
@@ -21,21 +21,14 @@
         "test": "mocha test",
         "cover": "nyc mocha test && nyc report --reporter=lcov",
         "clean": "rimraf *.js *.d.ts .nyc_output build coverage doc lib",
-<<<<<<< HEAD
         "doc:readme": "../../scripts/generate-readme",
-        "doc": "node_modules/.bin/typedoc --mode modules --out doc src",
-        "pub": "yarn build:release && yarn publish --access public"
-    },
-    "devDependencies": {
-        "@istanbuljs/nyc-config-typescript": "^0.1.3",
-=======
         "doc": "node_modules/.bin/typedoc --mode modules --out doc src",
         "doc:ae": "mkdir -p .ae/doc .ae/temp && node_modules/.bin/api-extractor run --local --verbose",
         "pub": "yarn build:release && yarn publish --access public"
     },
     "devDependencies": {
+        "@istanbuljs/nyc-config-typescript": "^0.1.3",
         "@microsoft/api-extractor": "^7.7.0",
->>>>>>> 2f1b4cb9
         "@types/mocha": "^5.2.6",
         "@types/node": "^12.12.11",
         "mocha": "^6.2.2",
