--- conflicted
+++ resolved
@@ -6,17 +6,11 @@
     TAU
 } from "./api";
 
-<<<<<<< HEAD
 export const sincos = (theta: number, n = 1) =>
     [Math.sin(theta) * n, Math.cos(theta) * n];
 
 export const cossin = (theta: number, n = 1) =>
     [Math.cos(theta) * n, Math.sin(theta) * n];
-=======
-export const sincos =
-    (theta: number) =>
-        [Math.sin(theta), Math.cos(theta)];
->>>>>>> ab159105
 
 export const absTheta =
     (theta: number) =>
