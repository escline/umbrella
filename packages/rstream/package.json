--- conflicted
+++ resolved
@@ -18,26 +18,17 @@
         "build:release": "yarn clean && yarn build:es6 && node ../../scripts/bundle-module all",
         "build:es6": "tsc --declaration",
         "build:test": "rimraf build && tsc -p test/tsconfig.json",
-<<<<<<< HEAD
         "test": "mocha test",
         "cover": "nyc mocha test && nyc report --reporter=lcov",
-        "clean": "rimraf *.js *.d.ts .nyc_output build coverage doc lib from subs utils",
+        "clean": "rimraf *.js *.d.ts .ae .nyc_output build coverage doc lib from subs utils",
         "doc:readme": "../../scripts/generate-readme",
-=======
-        "test": "yarn build:test && mocha build/test/*.js",
-        "cover": "yarn build:test && nyc mocha build/test/*.js && nyc report --reporter=lcov",
-        "clean": "rimraf *.js *.d.ts .ae .nyc_output build coverage doc lib from subs utils",
->>>>>>> 2f1b4cb9
         "doc": "node_modules/.bin/typedoc --mode modules --out doc src",
         "doc:ae": "mkdir -p .ae/doc .ae/temp && node_modules/.bin/api-extractor run --local --verbose",
         "pub": "yarn build:release && yarn publish --access public"
     },
     "devDependencies": {
-<<<<<<< HEAD
         "@istanbuljs/nyc-config-typescript": "^0.1.3",
-=======
         "@microsoft/api-extractor": "^7.7.0",
->>>>>>> 2f1b4cb9
         "@types/mocha": "^5.2.6",
         "@types/node": "^12.12.11",
         "mocha": "^6.2.2",
