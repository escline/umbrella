--- conflicted
+++ resolved
@@ -48,7 +48,6 @@
 }
 
 /**
-<<<<<<< HEAD
  * Returns a {@link Subscription} which processes received values via
  * the configured worker(s) and then passes values received back from
  * the worker(s) downstream, thereby allowing workers to be used
@@ -59,14 +58,6 @@
  * See the {@link TunnelOpts} for details.
  *
  * Also see {@link forkJoin} and {@link postWorker}.
-=======
- * Creates a new worker {@link Tunnel} instance with given options. This
- * subscription type processes received values via the configured
- * worker(s) and then passes any values received back from the worker(s)
- * on to downstream subscriptions, thereby allowing workers to be used
- * transparently for stream processing. Multiple worker instances are
- * supported for processing. See the `maxWorkers` option for details.
->>>>>>> 2f1b4cb9
  *
  * @param opts -
  */
