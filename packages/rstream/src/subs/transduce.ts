import { Reducer, Transducer } from "@thi.ng/transducers";
import { isReduced } from "@thi.ng/transducers";
import { Subscription } from "../subscription";

/**
 * Returns a promise which subscribes to given input and transforms
 * incoming values using given transducer `xform` and reducer `rfn`.
 *
<<<<<<< HEAD
 * @remarks
 * Once the input or the reducer is done, the promise will resolve with
 * the final reduced result (or fail with error).
 *
 * @example
 * ```ts
 * transduce(
 *   fromIterable(tx.range(10)),
=======
 * @example
 * ```ts
 * rs.transduce(
 *   rs.fromIterable(tx.range(10)),
>>>>>>> 2f1b4cb9
 *   tx.map((x) => x * 10),
 *   tx.add()
 * ).then((x) => console.log("result", x))
 *
 * // result 450
 * ```
 *
 * @param src -
 * @param xform -
 * @param rfn -
 * @param init -
 */
export const transduce = <A, B, C>(
    src: Subscription<any, A>,
    xform: Transducer<A, B>,
    rfn: Reducer<C, B>,
    init?: C
): Promise<C> => {
    let acc = init !== undefined ? init : rfn[0]();
    let sub: Subscription<A, B>;

    return new Promise<C>((resolve, reject) => {
        sub = src.subscribe(
            {
                next(x) {
                    const _acc = rfn[2](acc, x);
                    if (isReduced(_acc)) {
                        resolve(_acc.deref());
                    } else {
                        acc = _acc;
                    }
                },
                done() {
                    resolve(acc);
                },
                error(e) {
                    reject(e);
                }
            },
            xform
        );
    }).then(
        (fulfilled) => {
            sub.unsubscribe();
            return fulfilled;
        },
        (rejected) => {
            sub.unsubscribe();
            throw rejected;
        }
    );
};<|MERGE_RESOLUTION|>--- conflicted
+++ resolved
@@ -6,7 +6,6 @@
  * Returns a promise which subscribes to given input and transforms
  * incoming values using given transducer `xform` and reducer `rfn`.
  *
-<<<<<<< HEAD
  * @remarks
  * Once the input or the reducer is done, the promise will resolve with
  * the final reduced result (or fail with error).
@@ -15,12 +14,6 @@
  * ```ts
  * transduce(
  *   fromIterable(tx.range(10)),
-=======
- * @example
- * ```ts
- * rs.transduce(
- *   rs.fromIterable(tx.range(10)),
->>>>>>> 2f1b4cb9
  *   tx.map((x) => x * 10),
  *   tx.add()
  * ).then((x) => console.log("result", x))
