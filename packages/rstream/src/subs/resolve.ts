import { Fn, IID } from "@thi.ng/api";
import { LOGGER, State } from "../api";
import { Subscription } from "../subscription";
import { optsWithID } from "../utils/idgen";

export interface ResolverOpts extends IID<string> {
    /**
     * Error handler for failed promises.
     */
    fail: Fn<any, void>;
}

/**
 * Creates a {@link Subscription} which receives promises, buffers them
 * and then passes their resolved values downstream.
 *
<<<<<<< HEAD
 * @remarks
 * If the optional `fail` handler is provided, it'll be called with the
 * error of each failed promise. If none is provided, the sub's
 * {@link ISubscriber.error} handler is called, which then stops the sub
 * from receiving further values.
 *
=======
>>>>>>> 2f1b4cb9
 * @example
 * ```ts
 * fromIterable([1, 2, 3], 100)
 *   .transform(tx.delayed(1000))
 *   .subscribe(resolve())
 *   .subscribe(trace("result"))
 * // result 1
 * // result 2
 * // result 3
 * // result done
 * ```
 *
 * @param opts -
 */
export const resolve = <T>(opts?: Partial<ResolverOpts>) =>
    new Resolver<T>(opts);

export class Resolver<T> extends Subscription<Promise<T>, T> {
    protected outstanding = 0;
    protected fail?: Fn<any, void>;

    constructor(opts: Partial<ResolverOpts> = {}) {
        super(undefined, optsWithID("resolve"));
        this.fail = opts.fail;
    }

    next(x: Promise<T>) {
        this.outstanding++;
        x.then(
            (y) => {
                if (this.state < State.DONE) {
                    this.dispatch(y);
                    if (--this.outstanding === 0) {
                        this.done();
                    }
                } else {
                    LOGGER.warn(`resolved value in state ${this.state} (${x})`);
                }
            },
            (e) => {
                if (this.fail) {
                    this.fail(e);
                } else {
                    this.error(e);
                }
            }
        );
    }

    done() {
        if (this.parent!.getState() === State.DONE && this.outstanding === 0) {
            super.done();
        }
    }
}<|MERGE_RESOLUTION|>--- conflicted
+++ resolved
@@ -14,15 +14,12 @@
  * Creates a {@link Subscription} which receives promises, buffers them
  * and then passes their resolved values downstream.
  *
-<<<<<<< HEAD
  * @remarks
  * If the optional `fail` handler is provided, it'll be called with the
  * error of each failed promise. If none is provided, the sub's
  * {@link ISubscriber.error} handler is called, which then stops the sub
  * from receiving further values.
  *
-=======
->>>>>>> 2f1b4cb9
  * @example
  * ```ts
  * fromIterable([1, 2, 3], 100)
