--- conflicted
+++ resolved
@@ -13,7 +13,6 @@
 }
 
 /**
-<<<<<<< HEAD
  * Returns a {@link Stream} of values from provided iterable, emitted at
  * the given `delay` interval.
  *
@@ -27,18 +26,6 @@
  *
  * @param src
  * @param opts
-=======
- * Creates a new {@link Stream} of given iterable which asynchronously calls
- * `.next()` for each item of the iterable when the first (and in this
- * case the only one) subscriber becomes available. The values are
- * processed via `setInterval()` using the given `delay` value (default:
- * 0). Once the iterable is exhausted (if finite), then calls `.done()`
- * by default, but can be avoided by passing `false` as last argument.
- *
- * @param src -
- * @param delay -
- * @param close -
->>>>>>> 2f1b4cb9
  */
 export const fromIterable = <T>(
     src: Iterable<T>,
@@ -65,13 +52,8 @@
  * exhausted (MUST be finite!), then calls `.done()` by default, but can
  * be avoided by passing `false` as last argument.
  *
-<<<<<<< HEAD
  * @param src
  * @param opts
-=======
- * @param src -
- * @param close -
->>>>>>> 2f1b4cb9
  */
 export const fromIterableSync = <T>(
     src: Iterable<T>,
