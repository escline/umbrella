import { CommonOpts } from "../api";
import { Stream } from "../stream";
import { optsWithID } from "../utils/idgen";

/**
 * Creates a {@link Stream} of events attached to given element / event
 * target and using given event listener options (same as supported by
 * `addEventListener()`, default: false).
 *
<<<<<<< HEAD
 * @param src event target
 * @param name event name
 * @param listenerOpts listener opts
 * @param streamOpts stream opts
=======
 * @param src - event target
 * @param name - event name
 * @param opts - listener opts
>>>>>>> 2f1b4cb9
 */
export const fromEvent = (
    src: EventTarget,
    name: string,
    listenerOpts: boolean | AddEventListenerOptions = false,
    streamOpts?: Partial<CommonOpts>
) =>
    new Stream<Event>((stream) => {
        let listener = (e: Event) => stream.next(e);
        src.addEventListener(name, listener, listenerOpts);
        return () => src.removeEventListener(name, listener, listenerOpts);
    }, optsWithID(`event-${name}`, streamOpts));

/**
 * Same as {@link fromEvent}, however only supports well-known DOM event
 * names. Returned stream instance will use corresponding concrete event
 * type in its type signature, whereas {@link fromEvent} will only use the
 * generic `Event`.
 *
 * @example
 * ```ts
 * fromDOMEvent(document.body, "mousemove"); // Stream<MouseEvent>
 * fromEvent(document.body, "mousemove"); // Stream<Event>
 * ```
 *
<<<<<<< HEAD
 * @see fromEvent
 *
 * @param src
 * @param name
 * @param listenerOpts
 * @param streamOpts
=======
 * @param src -
 * @param name -
 * @param opts -
>>>>>>> 2f1b4cb9
 */
export const fromDOMEvent = <K extends keyof GlobalEventHandlersEventMap>(
    src: EventTarget,
    name: K,
    listenerOpts: boolean | AddEventListenerOptions = false,
    streamOpts?: Partial<CommonOpts>
): Stream<GlobalEventHandlersEventMap[K]> =>
    <any>fromEvent(src, name, listenerOpts, streamOpts);<|MERGE_RESOLUTION|>--- conflicted
+++ resolved
@@ -7,16 +7,10 @@
  * target and using given event listener options (same as supported by
  * `addEventListener()`, default: false).
  *
-<<<<<<< HEAD
  * @param src event target
  * @param name event name
  * @param listenerOpts listener opts
  * @param streamOpts stream opts
-=======
- * @param src - event target
- * @param name - event name
- * @param opts - listener opts
->>>>>>> 2f1b4cb9
  */
 export const fromEvent = (
     src: EventTarget,
@@ -42,18 +36,12 @@
  * fromEvent(document.body, "mousemove"); // Stream<Event>
  * ```
  *
-<<<<<<< HEAD
  * @see fromEvent
  *
  * @param src
  * @param name
  * @param listenerOpts
  * @param streamOpts
-=======
- * @param src -
- * @param name -
- * @param opts -
->>>>>>> 2f1b4cb9
  */
 export const fromDOMEvent = <K extends keyof GlobalEventHandlersEventMap>(
     src: EventTarget,
