<<<<<<< HEAD
import { IObjectOf } from "@thi.ng/api/api";
import { illegalArgs } from "@thi.ng/errors/illegal-arguments";
import { unsupported } from "@thi.ng/errors/unsupported";
import { illegalArity } from "@thi.ng/errors/illegal-arity";
=======
import { IObjectOf } from "@thi.ng/api";
import { illegalArity, unsupported } from "@thi.ng/errors";
>>>>>>> ab159105

export const DEFAULT: unique symbol = Symbol("DEFAULT");

export type DispatchFn = (...args) => PropertyKey;
export type DispatchFn1<A> = (a: A, ...xs: any[]) => PropertyKey;
export type DispatchFn1O<A, B> = (a: A, b?: B, ...xs: any[]) => PropertyKey;
export type DispatchFn2<A, B> = (a: A, b: B, ...xs: any[]) => PropertyKey;
export type DispatchFn2O<A, B, C> = (a: A, b: B, c?: C, ...xs: any[]) => PropertyKey;
export type DispatchFn3<A, B, C> = (a: A, b: B, c: C, ...xs: any[]) => PropertyKey;
export type DispatchFn3O<A, B, C, D> = (a: A, b: B, c: C, d?: D, ...xs: any[]) => PropertyKey;
export type DispatchFn4<A, B, C, D> = (a: A, b: B, c: C, d: D, ...xs: any[]) => PropertyKey;
export type DispatchFn4O<A, B, C, D, E> = (a: A, b: B, c: C, d: D, e?: E, ...xs: any[]) => PropertyKey;
export type DispatchFn5<A, B, C, D, E> = (a: A, b: B, c: C, d: D, e: E, ...xs: any[]) => PropertyKey;
export type DispatchFn5O<A, B, C, D, E, F> = (a: A, b: B, c: C, d: D, e: E, f?: F, ...xs: any[]) => PropertyKey;
export type DispatchFn6<A, B, C, D, E, F> = (a: A, b: B, c: C, d: D, e: E, f: F, ...xs: any[]) => PropertyKey;
export type DispatchFn6O<A, B, C, D, E, F, G> = (a: A, b: B, c: C, d: D, e: E, f: F, g?: G, ...xs: any[]) => PropertyKey;
export type DispatchFn7<A, B, C, D, E, F, G> = (a: A, b: B, c: C, d: D, e: E, f: F, g: G, ...xs: any[]) => PropertyKey;
export type DispatchFn7O<A, B, C, D, E, F, G, H> = (a: A, b: B, c: C, d: D, e: E, f: F, g: G, h?: H, ...xs: any[]) => PropertyKey;
export type DispatchFn8<A, B, C, D, E, F, G, H> = (a: A, b: B, c: C, d: D, e: E, f: F, g: G, h: H, ...xs: any[]) => PropertyKey;
export type DispatchFn8O<A, B, C, D, E, F, G, H, I> = (a: A, b: B, c: C, d: D, e: E, f: F, g: G, h: H, i?: I, ...xs: any[]) => PropertyKey;

export type Implementation<T> = (...args: any[]) => T;
export type Implementation1<A, T> = (a: A, ...xs: any[]) => T;
export type Implementation1O<A, B, T> = (a: A, b?: B, ...xs: any[]) => T;
export type Implementation2<A, B, T> = (a: A, b: B, ...xs: any[]) => T;
export type Implementation2O<A, B, C, T> = (a: A, b: B, c?: C, ...xs: any[]) => T;
export type Implementation3<A, B, C, T> = (a: A, b: B, c: C, ...xs: any[]) => T;
export type Implementation3O<A, B, C, D, T> = (a: A, b: B, c: C, d?: D, ...xs: any[]) => T;
export type Implementation4<A, B, C, D, T> = (a: A, b: B, c: C, d: D, ...xs: any[]) => T;
export type Implementation4O<A, B, C, D, E, T> = (a: A, b: B, c: C, d: D, e?: E, ...xs: any[]) => T;
export type Implementation5<A, B, C, D, E, T> = (a: A, b: B, c: C, d: D, e: E, ...xs: any[]) => T;
export type Implementation5O<A, B, C, D, E, F, T> = (a: A, b: B, c: C, d: D, e: E, f?: F, ...xs: any[]) => T;
export type Implementation6<A, B, C, D, E, F, T> = (a: A, b: B, c: C, d: D, e: E, f: F, ...xs: any[]) => T;
export type Implementation6O<A, B, C, D, E, F, G, T> = (a: A, b: B, c: C, d: D, e: E, f: F, g?: G, ...xs: any[]) => T;
export type Implementation7<A, B, C, D, E, F, G, T> = (a: A, b: B, c: C, d: D, e: E, f: F, g: G, ...xs: any[]) => T;
export type Implementation7O<A, B, C, D, E, F, G, H, T> = (a: A, b: B, c: C, d: D, e: E, f: F, g: G, h?: H, ...xs: any[]) => T;
export type Implementation8<A, B, C, D, E, F, G, H, T> = (a: A, b: B, c: C, d: D, e: E, f: F, g: G, h: H, ...xs: any[]) => T;
export type Implementation8O<A, B, C, D, E, F, G, H, I, T> = (a: A, b: B, c: C, d: D, e: E, f: F, g: G, h: H, i?: I, ...xs: any[]) => T;

export interface MultiFnBase<I> {
    /**
     * Registers implementation for dispatch value `id`. Returns true,
     * if successful. Returns false if an implementation already exists
     * (and does nothing in this case).
     *
     * @param id
     * @param impl
     */
    add(id: PropertyKey, impl: I): boolean;
    /**
     * Takes an object of dispatch values and their implementations and
     * calls `.add()` for each KV pair. Returns true, if all impls were
     * added successfully. Note: Only numbers or strings are accepted as
     * dispatch values here.
     *
     * @param impls
     */
    addAll(impls: IObjectOf<I>): boolean;
    /**
     * Removes implementation for dispatch value `id`. Returns true, if
     * successful.
     *
     * @param id
     */
    remove(id: PropertyKey): boolean;
    /**
     * Returns true, if the function is callable (has a valid
     * implementation) for given arguments.
     *
     * @param args
     */
    callable(...args: any[]): boolean;
    /**
     * Returns a set of all registered dispatch values.
     */
    impls(): Set<PropertyKey>;
    /**
     * Updates dispatch hierarchy by declaring dispatch value `id` to
     * delegate to `parent`'s implementation. I.e. in terms of dispatch
     * logic, `id` is considered the same as `parent.
     *
     * @param id
     * @param parent
     */
    isa(id: PropertyKey, parent: PropertyKey): boolean;
    /**
     * Returns all known dispatch relationships. This is an object with
     * all registered dispatch values as keys, each with a set of parent
     * dispatch values.
     */
    rels(): IObjectOf<Set<PropertyKey>>;
    /**
     * Returns a set of immediate parent dispatch values for given
     * dispatch value `id`.
     *
     * @param id
     */
    parents(id: PropertyKey): Set<PropertyKey>;
    /**
     * Similar to `parents()`, but includes all transitive parent dispatch
     * values for given dispatch value `id`.
     * @param id
     */
    ancestors(id: PropertyKey): Set<PropertyKey>;
}

export interface MultiFn<T> extends
    Implementation<T>,
    MultiFnBase<Implementation<T>> { }

export interface MultiFn1<A, T> extends
    Implementation1<A, T>,
    MultiFnBase<Implementation1<A, T>> { }

export interface MultiFn1O<A, B, T> extends
    Implementation1O<A, B, T>,
    MultiFnBase<Implementation1O<A, B, T>> { }

export interface MultiFn2<A, B, T> extends
    Implementation2<A, B, T>,
    MultiFnBase<Implementation2<A, B, T>> { }

export interface MultiFn2O<A, B, C, T> extends
    Implementation2O<A, B, C, T>,
    MultiFnBase<Implementation2O<A, B, C, T>> { }

export interface MultiFn3<A, B, C, T> extends
    Implementation3<A, B, C, T>,
    MultiFnBase<Implementation3<A, B, C, T>> { }

export interface MultiFn3O<A, B, C, D, T> extends
    Implementation3O<A, B, C, D, T>,
    MultiFnBase<Implementation3O<A, B, C, D, T>> { }

export interface MultiFn4<A, B, C, D, T> extends
    Implementation4<A, B, C, D, T>,
    MultiFnBase<Implementation4<A, B, C, D, T>> { }

export interface MultiFn4O<A, B, C, D, E, T> extends
    Implementation4O<A, B, C, D, E, T>,
    MultiFnBase<Implementation4O<A, B, C, D, E, T>> { }

export interface MultiFn5<A, B, C, D, E, T> extends
    Implementation5<A, B, C, D, E, T>,
    MultiFnBase<Implementation5<A, B, C, D, E, T>> { }

export interface MultiFn5O<A, B, C, D, E, F, T> extends
    Implementation5O<A, B, C, D, E, F, T>,
    MultiFnBase<Implementation5O<A, B, C, D, E, F, T>> { }

export interface MultiFn6<A, B, C, D, E, F, T> extends
    Implementation6<A, B, C, D, E, F, T>,
    MultiFnBase<Implementation6<A, B, C, D, E, F, T>> { }

export interface MultiFn6O<A, B, C, D, E, F, G, T> extends
    Implementation6O<A, B, C, D, E, F, G, T>,
    MultiFnBase<Implementation6O<A, B, C, D, E, F, G, T>> { }

export interface MultiFn7<A, B, C, D, E, F, G, T> extends
    Implementation7<A, B, C, D, E, F, G, T>,
    MultiFnBase<Implementation7<A, B, C, D, E, F, G, T>> { }

export interface MultiFn7O<A, B, C, D, E, F, G, H, T> extends
    Implementation7O<A, B, C, D, E, F, G, H, T>,
    MultiFnBase<Implementation7O<A, B, C, D, E, F, G, H, T>> { }

export interface MultiFn8<A, B, C, D, E, F, G, H, T> extends
    Implementation8<A, B, C, D, E, F, G, H, T>,
    MultiFnBase<Implementation8<A, B, C, D, E, F, G, H, T>> { }

export interface MultiFn8O<A, B, C, D, E, F, G, H, I, T> extends
    Implementation8O<A, B, C, D, E, F, G, H, I, T>,
    MultiFnBase<Implementation8O<A, B, C, D, E, F, G, H, I, T>> { }

export type AncestorDefs = IObjectOf<Iterable<PropertyKey>>;

/**
 * Returns a new multi-dispatch function using the provided dispatcher.
 * The dispatcher can take any number of arguments and must produce a
 * dispatch value (string, number or symbol) used to lookup an
 * implementation. If found, the impl is called with the same args and
 * its return value used as own return value. If no matching
 * implementation is available, attempts to dispatch to DEFAULT impl. If
 * none is registered, an error is thrown.
 *
 * `defmulti` provides generics for type checking up to 8 args (plus the
 * return type) and the generics will also apply to all implementations.
 * If more than 8 args are required, `defmulti` will fall back to an
 * untyped varargs solution.
 *
 * Implementations for different dispatch values can be added and
 * removed dynamically by calling `.add(id, fn)` or `.remove(id)` on the
 * returned function. Each returns `true` if the operation was
 * successful.
 */
export function defmulti<T>(f: DispatchFn, rels?: AncestorDefs): MultiFn<T>;
export function defmulti<A, T>(f: DispatchFn1<A>, rels?: AncestorDefs): MultiFn1<A, T>;
export function defmulti<A, B, T>(f: DispatchFn2<A, B>, rels?: AncestorDefs): MultiFn2<A, B, T>;
export function defmulti<A, B, T>(f: DispatchFn1O<A, B>, rels?: AncestorDefs): MultiFn1O<A, B, T>;
export function defmulti<A, B, C, T>(f: DispatchFn3<A, B, C>, rels?: AncestorDefs): MultiFn3<A, B, C, T>;
export function defmulti<A, B, C, T>(f: DispatchFn2O<A, B, C>, rels?: AncestorDefs): MultiFn2O<A, B, C, T>;
export function defmulti<A, B, C, D, T>(f: DispatchFn4<A, B, C, D>, rels?: AncestorDefs): MultiFn4<A, B, C, D, T>;
export function defmulti<A, B, C, D, T>(f: DispatchFn3O<A, B, C, D>, rels?: AncestorDefs): MultiFn3O<A, B, C, D, T>;
export function defmulti<A, B, C, D, E, T>(f: DispatchFn5<A, B, C, D, E>, rels?: AncestorDefs): MultiFn5<A, B, C, D, E, T>;
export function defmulti<A, B, C, D, E, T>(f: DispatchFn4O<A, B, C, D, E>, rels?: AncestorDefs): MultiFn4O<A, B, C, D, E, T>;
export function defmulti<A, B, C, D, E, F, T>(f: DispatchFn6<A, B, C, D, E, F>, rels?: AncestorDefs): MultiFn6<A, B, C, D, E, F, T>;
export function defmulti<A, B, C, D, E, F, T>(f: DispatchFn5O<A, B, C, D, E, F>, rels?: AncestorDefs): MultiFn5O<A, B, C, D, E, F, T>;
export function defmulti<A, B, C, D, E, F, G, T>(f: DispatchFn7<A, B, C, D, E, F, G>, rels?: AncestorDefs): MultiFn7<A, B, C, D, E, F, G, T>;
export function defmulti<A, B, C, D, E, F, G, T>(f: DispatchFn6O<A, B, C, D, E, F, G>, rels?: AncestorDefs): MultiFn6O<A, B, C, D, E, F, G, T>;
export function defmulti<A, B, C, D, E, F, G, H, T>(f: DispatchFn8<A, B, C, D, E, F, G, H>, rels?: AncestorDefs): MultiFn8<A, B, C, D, E, F, G, H, T>;
export function defmulti<A, B, C, D, E, F, G, H, T>(f: DispatchFn7O<A, B, C, D, E, F, G, H>, rels?: AncestorDefs): MultiFn7O<A, B, C, D, E, F, G, H, T>;
export function defmulti<A, B, C, D, E, F, G, H, I, T>(f: DispatchFn8O<A, B, C, D, E, F, G, H, I>, rels?: AncestorDefs): MultiFn8O<A, B, C, D, E, F, G, H, I, T>;
export function defmulti<T>(f: any, ancestors?: AncestorDefs): MultiFn<T> {
    const impls: IObjectOf<Implementation<T>> = {};
    const rels: IObjectOf<Set<PropertyKey>> = ancestors ? makeRels(ancestors) : {};
    const fn: any = (...args) => {
        const id = f(...args);
        const g = impls[id] || findImpl(impls, rels, id) || impls[<any>DEFAULT];
        return g ? g(...args) : unsupported(`missing implementation for: "${id.toString()}"`);
    };
    fn.add = (id: PropertyKey, g: Implementation<T>) => {
        if (impls[<any>id]) return false;
        impls[<any>id] = g;
        return true;
    };
    fn.addAll = (_impls: IObjectOf<Implementation<T>>) => {
        let ok = true;
        for (let id in _impls) {
            ok = fn.add(id, _impls[id]) && ok;
        }
        return ok;
    };
    fn.remove = (id: PropertyKey) => {
        if (!impls[<any>id]) return false;
        delete impls[<any>id];
        return true;
    };
    fn.callable = (...args: any[]) => {
        const id = f(...args);
        return !!(impls[id] || findImpl(impls, rels, id) || impls[<any>DEFAULT]);
    };
    fn.isa = (id: PropertyKey, parent: PropertyKey) => {
        let val = rels[<any>id];
        !val && (rels[<any>id] = val = new Set());
        val.add(parent);
    };
    fn.impls = () => {
        const res = new Set<PropertyKey>(Object.keys(impls));
        for (let id in rels) {
            findImpl(impls, rels, id) && res.add(id);
        }
        impls[<any>DEFAULT] && res.add(DEFAULT);
        return res;
    };
    fn.rels = () => rels;
    fn.parents = (id: PropertyKey) => rels[<any>id];
    fn.ancestors = (id: PropertyKey) => new Set<PropertyKey>(findAncestors([], rels, id));
    return fn;
};

const findImpl = (impls: IObjectOf<Implementation<any>>, rels: IObjectOf<Set<PropertyKey>>, id: PropertyKey) => {
    const parents = rels[<any>id];
    if (!parents) return;
    for (let p of parents) {
        let impl: Implementation<any> = impls[<any>p] || findImpl(impls, rels, p)
        if (impl) return impl;
    }
};

const findAncestors = (acc: PropertyKey[], rels: IObjectOf<Set<PropertyKey>>, id: PropertyKey) => {
    const parents = rels[<any>id];
    if (parents) {
        for (let p of parents) {
            acc.push(p);
            findAncestors(acc, rels, p);
        }
    }
    return acc;
};

const makeRels = (spec: AncestorDefs) => {
    const rels: IObjectOf<Set<PropertyKey>> = {};
    for (let k in spec) {
        const val = spec[k];
        rels[k] = val instanceof Set ? val : new Set(val);
    }
    return rels;
};

/**
 * Returns a multi-dispatch function which delegates to one of the
 * provided implementations, based on the arity (number of args) when
 * the function is called. Internally uses `defmulti`, so new arities
 * can be dynamically added (or removed) at a later time. If no
 * `fallback` is provided, `defmultiN` also registers a `DEFAULT`
 * implementation which simply throws an `IllegalArityError` when
 * invoked.
 *
 * **Note:** Unlike `defmulti` no argument type checking is supported,
 * however you can specify the return type for the generated function.
 *
 * ```
 * const foo = defmultiN<string>({
 *   0: () => "zero",
 *   1: (x) => `one: ${x}`,
 *   3: (x, y, z) => `three: ${x}, ${y}, ${z}`
 * });
 *
 * foo();
 * // zero
 * foo(23);
 * // one: 23
 * foo(1, 2, 3);
 * // three: 1, 2, 3
 * foo(1, 2);
 * // Error: illegal arity: 2
 *
 * foo.add(2, (x, y) => `two: ${x}, ${y}`);
 * foo(1, 2);
 * // two: 1, 2
 * ```
 *
 * @param impls
 * @param fallback
 */
export const defmultiN = <T>(
    impls: { [id: number]: Implementation<T> },
    fallback?: Implementation<T>
) => {
    const fn = defmulti<T>((...args: any[]) => args.length);
    fn.add(DEFAULT, fallback || ((...args) => illegalArity(args.length)));
    for (let id in impls) {
        fn.add(id, impls[id]);
    }
    return fn;
<<<<<<< HEAD
}

/**
 * Syntax-sugar intended for sets of multi-methods sharing same dispatch
 * values / logic. Takes a dispatch value, an object of "is-a"
 * relationships and a number of multi-methods, each with an
 * implementation for the given dispatch value.
 *
 * The relations object has dispatch values (parents) as keys and arrays
 * of multi-methods as their values. For each multi-method associates
 * the given `type` with the related parent dispatch value to delegate
 * to its implementation.
 *
 * The remaining implementations are associated with their related
 * multi-method and the given `type` dispatch value.
 *
 * ```
 * foo = defmulti((x) => x.id);
 * bar = defmulti((x) => x.id);
 * bax = defmulti((x) => x.id);
 * baz = defmulti((x) => x.id);
 *
 * // define impls for dispatch value `a`
 * implementations(
 *   "a",
 *
 *   // delegate bax & baz impls to dispatch val `b`
 *   {
 *      b: [bax, baz]
 *   },
 *
 *   // concrete multi-fn impls
 *   foo,
 *   (x) => `foo: ${x.val}`,
 *
 *   bar,
 *   (x) => `bar: ${x.val.toUpperCase()}`
 * );
 *
 * // add parent impls
 * bax.add("b", (x) => `bax: ${x.id}`);
 * baz.add("c", (x) => `baz: ${x.id}`);
 * // use "c" impl for "b"
 * baz.isa("b", "c");
 *
 * foo({ id: "a", val: "alice" }); // "foo: alice"
 * bar({ id: "a", val: "alice" }); // "bar: ALICE"
 * bax({ id: "a", val: "alice" }); // "bax: a"
 * baz({ id: "a", val: "alice" }); // "baz: a"
 *
 * baz.impls(); // Set { "c", "a", "b" }
 * ```
 *
 * @param type
 * @param impls
 */
export const implementations =
    (type: PropertyKey, rels: IObjectOf<MultiFn<any>[]>, ...impls: (MultiFn<any> | Implementation<any>)[]) => {
        (impls.length & 1) && illegalArgs("expected an even number of implementation items");
        if (rels) {
            for (let parent in rels) {
                for (let fn of rels[parent]) {
                    fn.isa(type, parent);
                }
            }
        }
        for (let i = 0; i < impls.length; i += 2) {
            (<MultiFn<any>>impls[i]).add(type, impls[i + 1]);
        }
    };
=======
};
>>>>>>> ab159105
<|MERGE_RESOLUTION|>--- conflicted
+++ resolved
@@ -1,12 +1,7 @@
-<<<<<<< HEAD
 import { IObjectOf } from "@thi.ng/api/api";
 import { illegalArgs } from "@thi.ng/errors/illegal-arguments";
 import { unsupported } from "@thi.ng/errors/unsupported";
 import { illegalArity } from "@thi.ng/errors/illegal-arity";
-=======
-import { IObjectOf } from "@thi.ng/api";
-import { illegalArity, unsupported } from "@thi.ng/errors";
->>>>>>> ab159105
 
 export const DEFAULT: unique symbol = Symbol("DEFAULT");
 
@@ -342,7 +337,6 @@
         fn.add(id, impls[id]);
     }
     return fn;
-<<<<<<< HEAD
 }
 
 /**
@@ -412,7 +406,4 @@
         for (let i = 0; i < impls.length; i += 2) {
             (<MultiFn<any>>impls[i]).add(type, impls[i + 1]);
         }
-    };
-=======
-};
->>>>>>> ab159105
+    };